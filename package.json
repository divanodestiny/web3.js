--- conflicted
+++ resolved
@@ -11,12 +11,8 @@
     "xmlhttprequest": "./lib/utils/browser-xhr.js"
   },
   "dependencies": {
-<<<<<<< HEAD
     "bluebird": "^3.3.1",
-    "bignumber.js": "git+https://github.com/debris/bignumber.js#master",
-=======
     "bignumber.js": "git+https://github.com/debris/bignumber.js.git#94d7146671b9719e00a09c29b01a691bc85048c2",
->>>>>>> d5b73e9c
     "crypto-js": "^3.1.4",
     "eventemitter3": "^1.1.1",
     "utf8": "^2.1.1",
