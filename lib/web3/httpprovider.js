/*
    This file is part of ethereum.js.

    ethereum.js is free software: you can redistribute it and/or modify
    it under the terms of the GNU Lesser General Public License as published by
    the Free Software Foundation, either version 3 of the License, or
    (at your option) any later version.

    ethereum.js is distributed in the hope that it will be useful,
    but WITHOUT ANY WARRANTY; without even the implied warranty of
    MERCHANTABILITY or FITNESS FOR A PARTICULAR PURPOSE.  See the
    GNU Lesser General Public License for more details.

    You should have received a copy of the GNU Lesser General Public License
    along with ethereum.js.  If not, see <http://www.gnu.org/licenses/>.
*/
/** @file httpprovider.js
 * @authors:
 *   Marek Kotewicz <marek@ethdev.com>
 *   Marian Oancea <marian@ethdev.com>
 *   Fabian Vogelsteller <fabian@ethdev.com>
 * @date 2015
 */

"use strict";

<<<<<<< HEAD
// workaround to use httpprovider in meteor on server side
var npmRequire = (typeof Meteor !== 'undefined' && Meteor.isServer) ? Npm.require : require; // jshint ignore:line
var XMLHttpRequest = (typeof window !== 'undefined' && window.XMLHttpRequest) ? window.XMLHttpRequest : npmRequire('xmlhttprequest').XMLHttpRequest; // jshint ignore:line
=======
>>>>>>> 777030cd
var errors = require('./errors');

// workaround to use httpprovider in different envs
var XMLHttpRequest; // jshint ignore: line

// meteor server environment
if (typeof Meteor !== 'undefined' && Meteor.isServer) { // jshint ignore: line
    XMLHttpRequest = Npm.require('xmlhttprequest').XMLHttpRequest; // jshint ignore: line

// browser
} else if (typeof window !== 'undefined' && window.XMLHttpRequest) {
    XMLHttpRequest = window.XMLHttpRequest; // jshint ignore: line

// node
} else {
    XMLHttpRequest = require('xmlhttprequest').XMLHttpRequest; // jshint ignore: line
}

/**
 * HttpProvider should be used to send rpc calls over http
 */
var HttpProvider = function (host) {
    this.host = host || 'http://localhost:8545';
};

/**
 * Should be called to prepare new XMLHttpRequest
 *
 * @method prepareRequest
 * @param {Boolean} true if request should be async
 * @return {XMLHttpRequest} object
 */
HttpProvider.prototype.prepareRequest = function (async) {
    var request = new XMLHttpRequest();
    request.open('POST', this.host, async);
    request.setRequestHeader('Content-Type','application/json');
    return request;
};

/**
 * Should be called to make sync request
 *
 * @method send
 * @param {Object} payload
 * @return {Object} result
 */
HttpProvider.prototype.send = function (payload) {
    var request = this.prepareRequest(false);

    try {
        request.send(JSON.stringify(payload));
    } catch(error) {
        throw errors.InvalidConnection(this.host);
    }

    var result = request.responseText;

    try {
        result = JSON.parse(result);
    } catch(e) {
        throw errors.InvalidResponse(request.responseText);                
    }

    return result;
};

/**
 * Should be used to make async request
 *
 * @method sendAsync
 * @param {Object} payload
 * @param {Function} callback triggered on end with (err, result)
 */
HttpProvider.prototype.sendAsync = function (payload, callback) {
    var request = this.prepareRequest(true); 

    request.onreadystatechange = function() {
        if (request.readyState === 4) {
            var result = request.responseText;
            var error = null;

            try {
                result = JSON.parse(result);
            } catch(e) {
                error = errors.InvalidResponse(request.responseText);                
            }

            callback(error, result);
        }
    };
    
    try {
        request.send(JSON.stringify(payload));
    } catch(error) {
        callback(errors.InvalidConnection(this.host));
    }
};

/**
 * Synchronously tries to make Http request
 *
 * @method isConnected
 * @return {Boolean} returns true if request haven't failed. Otherwise false
 */
HttpProvider.prototype.isConnected = function() {
    try {
        this.send({
            id: 9999999999,
            jsonrpc: '2.0',
            method: 'net_listening',
            params: []
        });
        return true;
    } catch(e) {
        return false;
    }
};

module.exports = HttpProvider;
<|MERGE_RESOLUTION|>--- conflicted
+++ resolved
@@ -24,12 +24,6 @@
 
 "use strict";
 
-<<<<<<< HEAD
-// workaround to use httpprovider in meteor on server side
-var npmRequire = (typeof Meteor !== 'undefined' && Meteor.isServer) ? Npm.require : require; // jshint ignore:line
-var XMLHttpRequest = (typeof window !== 'undefined' && window.XMLHttpRequest) ? window.XMLHttpRequest : npmRequire('xmlhttprequest').XMLHttpRequest; // jshint ignore:line
-=======
->>>>>>> 777030cd
 var errors = require('./errors');
 
 // workaround to use httpprovider in different envs
