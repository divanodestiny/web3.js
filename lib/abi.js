--- conflicted
+++ resolved
@@ -21,10 +21,6 @@
  * @date 2014
  */
 
-<<<<<<< HEAD
-var web3 = require('./web3');
-=======
->>>>>>> 64f6630b
 var utils = require('./utils');
 var types = require('./types');
 var c = require('./const');
@@ -200,12 +196,5 @@
     inputParser: inputParser,
     outputParser: outputParser,
     formatInput: formatInput,
-<<<<<<< HEAD
-    formatOutput: formatOutput,
-    signatureFromAscii: signatureFromAscii,
-    eventSignatureFromAscii: eventSignatureFromAscii
-};
-=======
     formatOutput: formatOutput
-};
->>>>>>> 64f6630b
+};